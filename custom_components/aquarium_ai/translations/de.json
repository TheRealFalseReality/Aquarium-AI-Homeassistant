{
  "config": {
    "step": {
      "user": {
        "title": "Aquarium AI Einrichtung",
        "description": "Richten Sie KI-gest\u00fctzte Aquarien\u00fcberwachung und -analyse ein. Diese Integration nutzt KI, um Ihre Aquariensensoren zu analysieren und intelligente Empfehlungen \u00fcber Home Assistant-Benachrichtigungen bereitzustellen.",
        "data": {
          "tank_name": "Aquarienname",
          "aquarium_type": "Aquarientyp",
          "temperature_sensor": "Temperatursensor (Optional)",
          "ph_sensor": "pH-Sensor (Optional)",
          "salinity_sensor": "Salzgehalt-Sensor (Optional)",
          "dissolved_oxygen_sensor": "Gel\u00f6ster Sauerstoff-Sensor (Optional)",
          "water_level_sensor": "Wasserstand-Sensor (Optional)",
          "orp_sensor": "ORP-Sensor (Optional)",
          "camera": "Aquarium-Kamera (Optional)",
          "update_frequency": "Aktualisierungsfrequenz",
          "ai_task": "KI-Task-Typ",
          "auto_notifications": "Benachrichtigungen automatisch senden",
          "notification_format": "Benachrichtigungsformat",
          "tank_volume": "Beckenvolumen (Optional)",
          "filtration": "Filtersystem (Optional)",
          "water_change_frequency": "Wasserwechselh\u00e4ufigkeit (Optional)",
          "inhabitants": "Beckenbewohner (Optional)",
          "last_water_change": "Letzter Wasserwechsel Datum (Optional)",
          "misc_info": "Zus\u00e4tzliche Informationen (Optional)"
        },
        "data_description": {
<<<<<<< HEAD
          "tank_name": "Geben Sie einen benutzerdefinierten Namen für Ihr Aquarium ein (z.B. 'Hauptbecken', 'Riffaufbau', 'Gesellschaftsbecken'). Dieser Name erscheint in Benachrichtigungen und Serviceaufrufen.",
          "aquarium_type": "Geben Sie Ihren Aquarientyp an, um Kontext für die KI-Analyse bereitzustellen. Gängige Typen sind Süßwasser, Meerwasser, Brackwasser oder benutzerdefinierte Typen wie 'Cichliden-Becken' oder 'Riffaquarium'.",
          "temperature_sensor": "Wählen Sie den Temperatursensor aus, der Ihr Aquarium überwacht. Temperatursensoren mit geeigneter Geräteklasse werden bevorzugt.",
          "ph_sensor": "Wählen Sie einen Sensor aus, der den pH-Wert in Ihrem Aquarium misst. Der pH-Wert hat möglicherweise keine Einheiten.",
          "salinity_sensor": "Wählen Sie einen Sensor aus, der den Salzgehalt oder die spezifische Dichte in Ihrem Aquarium misst.",
          "dissolved_oxygen_sensor": "Wählen Sie einen Sensor aus, der den Gehalt an gelöstem Sauerstoff im Aquarienwasser misst.",
          "water_level_sensor": "Wählen Sie einen Sensor aus, der den Wasserstand misst. Dies kann numerisch sein (z.B. 80%) oder Text (z.B. Normal/Hoch/Niedrig).",
          "orp_sensor": "Wählen Sie einen Sensor aus, der das Oxidations-Reduktions-Potential (ORP/Redox) in Ihrem Aquarium misst. ORP zeigt die Wasserqualität und das Gleichgewicht von oxidierenden und reduzierenden Substanzen an.",
          "camera": "Wählen Sie eine Kamera-Entität aus, die einen Blick auf Ihr Aquarium bietet. Die KI analysiert das Bild auf Wasserklarheit, Fischgesundheit, Pflanzenzustand und allgemeine Aquarienwartungsbedürfnisse. Die visuelle Analyse ergänzt die Sensordaten für eine umfassende Überwachung.",
          "update_frequency": "Wählen Sie aus, wie oft die KI Ihre Aquariensensoren analysieren und Benachrichtigungen senden soll. Wählen Sie basierend auf Ihren Überwachungsbedürfnissen - häufiger für empfindliche Aufbauten, seltener für stabile Systeme.",
          "ai_task": "Wählen Sie eine KI-Task-Entität aus Ihrer Home Assistant-Konfiguration aus (z.B. ai_task.google_ai_task oder ai_task.openai_ai_task).",
          "auto_notifications": "Wenn aktiviert, werden Benachrichtigungen automatisch in der konfigurierten Häufigkeit gesendet. Wenn deaktiviert, werden Benachrichtigungen nur gesendet, wenn sie manuell über den Service ausgelöst werden.",
          "notification_format": "Wählen Sie den Detaillierungsgrad für Benachrichtigungsnachrichten. Das vollständige Format bietet eine umfassende Parameteranalyse, das verdichtete Format zeigt eine kurze Analyse und das minimale Format zeigt nur Parameterwerte mit Gesamtbewertung."
=======
          "tank_name": "Geben Sie einen benutzerdefinierten Namen f\u00fcr Ihr Aquarium ein (z.B. 'Hauptbecken', 'Riffaufbau', 'Gesellschaftsbecken'). Dieser Name erscheint in Benachrichtigungen und Serviceaufrufen.",
          "aquarium_type": "Geben Sie Ihren Aquarientyp an, um Kontext f\u00fcr die KI-Analyse bereitzustellen. G\u00e4ngige Typen sind S\u00fc\u00dfwasser, Meerwasser, Brackwasser oder benutzerdefinierte Typen wie 'Cichliden-Becken' oder 'Riffaquarium'.",
          "temperature_sensor": "W\u00e4hlen Sie den Temperatursensor aus, der Ihr Aquarium \u00fcberwacht. Temperatursensoren mit geeigneter Ger\u00e4teklasse werden bevorzugt.",
          "ph_sensor": "W\u00e4hlen Sie einen Sensor aus, der den pH-Wert in Ihrem Aquarium misst. Der pH-Wert hat m\u00f6glicherweise keine Einheiten.",
          "salinity_sensor": "W\u00e4hlen Sie einen Sensor aus, der den Salzgehalt oder die spezifische Dichte in Ihrem Aquarium misst.",
          "dissolved_oxygen_sensor": "W\u00e4hlen Sie einen Sensor aus, der den Gehalt an gel\u00f6stem Sauerstoff im Aquarienwasser misst.",
          "water_level_sensor": "W\u00e4hlen Sie einen Sensor aus, der den Wasserstand misst. Dies kann numerisch sein (z.B. 80%) oder Text (z.B. Normal/Hoch/Niedrig).",
          "camera": "W\u00e4hlen Sie eine Kamera-Entit\u00e4t aus, die einen Blick auf Ihr Aquarium bietet. Die KI analysiert das Bild auf Wasserklarheit, Fischgesundheit, Pflanzenzustand und allgemeine Aquarienwartungsbed\u00fcrfnisse. Die visuelle Analyse erg\u00e4nzt die Sensordaten f\u00fcr eine umfassende \u00dcberwachung.",
          "update_frequency": "W\u00e4hlen Sie aus, wie oft die KI Ihre Aquariensensoren analysieren und Benachrichtigungen senden soll. W\u00e4hlen Sie basierend auf Ihren \u00dcberwachungsbed\u00fcrfnissen - h\u00e4ufiger f\u00fcr empfindliche Aufbauten, seltener f\u00fcr stabile Systeme.",
          "ai_task": "W\u00e4hlen Sie eine KI-Task-Entit\u00e4t aus Ihrer Home Assistant-Konfiguration aus (z.B. ai_task.google_ai_task oder ai_task.openai_ai_task).",
          "auto_notifications": "Wenn aktiviert, werden Benachrichtigungen automatisch in der konfigurierten H\u00e4ufigkeit gesendet. Wenn deaktiviert, werden Benachrichtigungen nur gesendet, wenn sie manuell \u00fcber den Service ausgel\u00f6st werden.",
          "notification_format": "W\u00e4hlen Sie den Detaillierungsgrad f\u00fcr Benachrichtigungsnachrichten. Das vollst\u00e4ndige Format bietet eine umfassende Parameteranalyse, das verdichtete Format zeigt eine kurze Analyse und das minimale Format zeigt nur Parameterwerte mit Gesamtbewertung.",
          "tank_volume": "Geben Sie das Gesamtvolumen Ihres Aquariums ein (z.B. '100 Liter', '50 Gallonen', '200L'). Die KI verwendet dies f\u00fcr kontextbezogene Empfehlungen zu Wasserwechseln und Besatzdichte.",
          "filtration": "Beschreiben Sie Ihr Filtersystem einschlie\u00dflich Typ, Durchflussrate und Filtermaterial (z.B. 'Au\u00dfenfilter 1200 L/h mit Keramikmedien, Aktivkohle und Bio-B\u00e4llen'). Dies hilft der KI zu beurteilen, ob Ihre Filterung f\u00fcr Ihr Becken ausreichend ist.",
          "water_change_frequency": "Geben Sie an, wie oft Sie Wasserwechsel durchf\u00fchren (z.B. '25% w\u00f6chentlich', '20% alle 2 Wochen', '10% zweimal pro Woche'). Die KI ber\u00fccksichtigt dies bei der Bewertung der Wasserqualit\u00e4t und bei Empfehlungen.",
          "inhabitants": "Listen Sie Ihre Aquarienbewohner mit ungef\u00e4hren Mengen auf (z.B. '10 Neonsalmler, 5 Panzerwelse, 2 Skalare, 10 Kirschgarnelen'). Die KI verwendet dies zur Bewertung der Biobelastung, Vertr\u00e4glichkeit und Parameteranforderungen.",
          "last_water_change": "W\u00e4hlen Sie einen input_datetime-Helper (empfohlen) oder Datums-/Zeitsensor, der den Zeitpunkt Ihres letzten Wasserwechsels verfolgt. Die KI ber\u00fccksichtigt die verstrichene Zeit bei Wasserwechselempfehlungen. Siehe README f\u00fcr Einrichtungsanweisungen.",
          "misc_info": "F\u00fcgen Sie zus\u00e4tzliche Informationen zu Ihrem Becken hinzu, die der KI helfen k\u00f6nnten, eine bessere Analyse zu liefern (z.B. \"K\u00fcrzlich neue Fische hinzugef\u00fcgt\", \"Verwende CO2-Injektion\", \"Behandlung gegen Ichthyo\", \"Starke Bepflanzung\"). Dieser Kontext hilft der KI, besondere Umst\u00e4nde zu verstehen."
>>>>>>> 03bdc75c
        }
      }
    },
    "error": {
      "sensor_not_found": "Ausgew\u00e4hlter Sensor wurde nicht gefunden. Bitte w\u00e4hlen Sie einen g\u00fcltigen Sensor aus.",
      "sensor_required": "Bitte w\u00e4hlen Sie einen Temperatursensor zur \u00dcberwachung Ihres Aquariums aus.",
      "invalid_sensor": "Der ausgew\u00e4hlte Sensor ist kein g\u00fcltiger Sensor.",
      "no_sensors": "Keine Sensoren gefunden. Bitte stellen Sie sicher, dass Sie Sensoren in Home Assistant eingerichtet haben, bevor Sie diese Integration konfigurieren.",
      "at_least_one_sensor": "Mindestens ein Sensor muss konfiguriert werden. Bitte w\u00e4hlen Sie mindestens einen Sensor zur \u00dcberwachung aus.",
      "ai_task_required": "Bitte w\u00e4hlen Sie eine KI-Task-Entit\u00e4t f\u00fcr die Analyse aus."
    }
  },
  "options": {
    "step": {
      "init": {
        "title": "Aquarium AI Optionen",
        "description": "\u00c4ndern Sie Ihre Aquarien\u00fcberwachungseinstellungen. \u00c4nderungen werden sofort wirksam, ohne Home Assistant neu zu starten.",
        "data": {
          "tank_name": "Aquarienname",
          "aquarium_type": "Aquarientyp",
          "temperature_sensor": "Temperatursensor (Optional)",
          "ph_sensor": "pH-Sensor (Optional)",
          "salinity_sensor": "Salzgehalt-Sensor (Optional)",
          "dissolved_oxygen_sensor": "Gel\u00f6ster Sauerstoff-Sensor (Optional)",
          "water_level_sensor": "Wasserstand-Sensor (Optional)",
          "orp_sensor": "ORP-Sensor (Optional)",
          "camera": "Aquarium-Kamera (Optional)",
          "update_frequency": "Aktualisierungsfrequenz",
          "ai_task": "KI-Task-Typ",
          "auto_notifications": "Benachrichtigungen automatisch senden",
          "notification_format": "Benachrichtigungsformat",
          "tank_volume": "Beckenvolumen (Optional)",
          "filtration": "Filtersystem (Optional)",
          "water_change_frequency": "Wasserwechselh\u00e4ufigkeit (Optional)",
          "inhabitants": "Beckenbewohner (Optional)",
          "last_water_change": "Letzter Wasserwechsel Datum (Optional)",
          "misc_info": "Zus\u00e4tzliche Informationen (Optional)"
        },
        "data_description": {
<<<<<<< HEAD
          "tank_name": "Aktualisieren Sie den Namen für Ihr Aquarium. Dieser Name erscheint in allen Benachrichtigungen und kann helfen, mehrere Becken-Setups zu identifizieren.",
          "aquarium_type": "Ändern Sie Ihren Aquarientyp, um die Genauigkeit der KI-Analyse zu verbessern. Die KI gibt unterschiedliche Empfehlungen basierend auf dem Aquarientyp (z.B. Meerwasserbecken benötigen andere Parameterbereiche als Süßwasser).",
          "temperature_sensor": "Wechseln Sie zu einem anderen Temperatursensor, wenn Sie neue Sensoren hinzugefügt haben oder einen anderen Standort in Ihrem Aquarium überwachen möchten.",
          "ph_sensor": "Aktualisieren oder ändern Sie den pH-Sensor für Ihre Aquarienüberwachung.",
          "salinity_sensor": "Aktualisieren oder ändern Sie den Salzgehalt-Sensor für Ihre Aquarienüberwachung.",
          "dissolved_oxygen_sensor": "Aktualisieren oder ändern Sie den Sensor für gelösten Sauerstoff für Ihre Aquarienüberwachung.",
          "water_level_sensor": "Aktualisieren oder ändern Sie den Wasserstand-Sensor für Ihre Aquarienüberwachung.",
          "orp_sensor": "Aktualisieren oder ändern Sie den ORP-Sensor für Ihre Aquarienüberwachung.",
          "camera": "Aktualisieren oder ändern Sie die Kamera für die visuelle Aquarienüberwachung. Die KI analysiert Kamerabilder auf Wasserqualität, Fischgesundheit und Wartungsbedarf.",
          "update_frequency": "Passen Sie die Benachrichtigungsfrequenz basierend auf Ihren Bedürfnissen an. Verwenden Sie kürzere Intervalle während kritischer Perioden (Wasserwechsel, neue Fische) oder längere Intervalle für stabile, etablierte Becken.",
          "ai_task": "Ändern Sie, welche KI-Task-Entität für die Analyse verwendet werden soll. Wählen Sie aus den verfügbaren KI-Task-Entitäten in Ihrer Home Assistant-Einrichtung.",
          "auto_notifications": "Schalten Sie automatische Benachrichtigungen ein/aus. Wenn deaktiviert, werden Benachrichtigungen nur gesendet, wenn sie manuell über den Service ausgelöst werden.",
          "notification_format": "Wählen Sie aus, wie detailliert die Benachrichtigungsnachrichten sein sollen. Das vollständige Format enthält umfassende Analysen, das verdichtete Format zeigt kurze Analysen, das minimale Format zeigt nur Parameter und Gesamtbewertung."
=======
          "tank_name": "Aktualisieren Sie den Namen f\u00fcr Ihr Aquarium. Dieser Name erscheint in allen Benachrichtigungen und kann helfen, mehrere Becken-Setups zu identifizieren.",
          "aquarium_type": "\u00c4ndern Sie Ihren Aquarientyp, um die Genauigkeit der KI-Analyse zu verbessern. Die KI gibt unterschiedliche Empfehlungen basierend auf dem Aquarientyp (z.B. Meerwasserbecken ben\u00f6tigen andere Parameterbereiche als S\u00fc\u00dfwasser).",
          "temperature_sensor": "Wechseln Sie zu einem anderen Temperatursensor, wenn Sie neue Sensoren hinzugef\u00fcgt haben oder einen anderen Standort in Ihrem Aquarium \u00fcberwachen m\u00f6chten.",
          "ph_sensor": "Aktualisieren oder \u00e4ndern Sie den pH-Sensor f\u00fcr Ihre Aquarien\u00fcberwachung.",
          "salinity_sensor": "Aktualisieren oder \u00e4ndern Sie den Salzgehalt-Sensor f\u00fcr Ihre Aquarien\u00fcberwachung.",
          "dissolved_oxygen_sensor": "Aktualisieren oder \u00e4ndern Sie den Sensor f\u00fcr gel\u00f6sten Sauerstoff f\u00fcr Ihre Aquarien\u00fcberwachung.",
          "water_level_sensor": "Aktualisieren oder \u00e4ndern Sie den Wasserstand-Sensor f\u00fcr Ihre Aquarien\u00fcberwachung.",
          "camera": "Aktualisieren oder \u00e4ndern Sie die Kamera f\u00fcr die visuelle Aquarien\u00fcberwachung. Die KI analysiert Kamerabilder auf Wasserqualit\u00e4t, Fischgesundheit und Wartungsbedarf.",
          "update_frequency": "Passen Sie die Benachrichtigungsfrequenz basierend auf Ihren Bed\u00fcrfnissen an. Verwenden Sie k\u00fcrzere Intervalle w\u00e4hrend kritischer Perioden (Wasserwechsel, neue Fische) oder l\u00e4ngere Intervalle f\u00fcr stabile, etablierte Becken.",
          "ai_task": "\u00c4ndern Sie, welche KI-Task-Entit\u00e4t f\u00fcr die Analyse verwendet werden soll. W\u00e4hlen Sie aus den verf\u00fcgbaren KI-Task-Entit\u00e4ten in Ihrer Home Assistant-Einrichtung.",
          "auto_notifications": "Schalten Sie automatische Benachrichtigungen ein/aus. Wenn deaktiviert, werden Benachrichtigungen nur gesendet, wenn sie manuell \u00fcber den Service ausgel\u00f6st werden.",
          "notification_format": "W\u00e4hlen Sie aus, wie detailliert die Benachrichtigungsnachrichten sein sollen. Das vollst\u00e4ndige Format enth\u00e4lt umfassende Analysen, das verdichtete Format zeigt kurze Analysen, das minimale Format zeigt nur Parameter und Gesamtbewertung.",
          "tank_volume": "Aktualisieren Sie das Gesamtvolumen Ihres Aquariums. Die KI verwendet dies f\u00fcr Wasserwechselberechnungen und Besatzempfehlungen.",
          "filtration": "Aktualisieren Sie die Details Ihres Filtersystems. Die KI bewertet, ob Ihre Filterkapazit\u00e4t zur Biobelastung und den Anforderungen Ihres Beckens passt.",
          "water_change_frequency": "Aktualisieren Sie Ihren Wasserwechselplan. Die KI ber\u00fccksichtigt dies bei der Bewertung von Wasserqualit\u00e4tstrends und Wartungsempfehlungen.",
          "inhabitants": "Aktualisieren Sie die Liste der Bewohner Ihres Beckens. Die KI verwendet dies zur Bewertung der Biobelastung, Parameteranforderungen und Vertr\u00e4glichkeit.",
          "last_water_change": "Aktualisieren Sie den Helper oder Sensor, der Ihren letzten Wasserwechsel verfolgt. Die KI verwendet die verstrichene Zeit f\u00fcr rechtzeitige Wasserwechselempfehlungen.",
          "misc_info": "Aktualisieren Sie zus\u00e4tzlichen Beckenkontext, der der KI hilft, eine bessere Analyse zu liefern. F\u00fcgen Sie besondere Umst\u00e4nde oder k\u00fcrzliche \u00c4nderungen hinzu."
>>>>>>> 03bdc75c
        }
      }
    },
    "error": {
      "at_least_one_sensor": "Mindestens ein Sensor muss konfiguriert werden. Bitte w\u00e4hlen Sie mindestens einen Sensor zur \u00dcberwachung aus.",
      "ai_task_required": "Bitte w\u00e4hlen Sie eine KI-Task-Entit\u00e4t f\u00fcr die Analyse aus."
    }
  },
  "services": {
    "run_analysis": {
      "name": "KI-Analyse ausf\u00fchren",
      "description": "L\u00f6sen Sie manuell eine sofortige KI-Analyse f\u00fcr alle konfigurierten Aquarium-Integrationen aus. Dies ist n\u00fctzlich f\u00fcr On-Demand-Analysen nach Wasserwechseln, Ger\u00e4teeinstellungen oder beim Erstellen von Automationen."
    }
  }
}<|MERGE_RESOLUTION|>--- conflicted
+++ resolved
@@ -26,21 +26,6 @@
           "misc_info": "Zus\u00e4tzliche Informationen (Optional)"
         },
         "data_description": {
-<<<<<<< HEAD
-          "tank_name": "Geben Sie einen benutzerdefinierten Namen für Ihr Aquarium ein (z.B. 'Hauptbecken', 'Riffaufbau', 'Gesellschaftsbecken'). Dieser Name erscheint in Benachrichtigungen und Serviceaufrufen.",
-          "aquarium_type": "Geben Sie Ihren Aquarientyp an, um Kontext für die KI-Analyse bereitzustellen. Gängige Typen sind Süßwasser, Meerwasser, Brackwasser oder benutzerdefinierte Typen wie 'Cichliden-Becken' oder 'Riffaquarium'.",
-          "temperature_sensor": "Wählen Sie den Temperatursensor aus, der Ihr Aquarium überwacht. Temperatursensoren mit geeigneter Geräteklasse werden bevorzugt.",
-          "ph_sensor": "Wählen Sie einen Sensor aus, der den pH-Wert in Ihrem Aquarium misst. Der pH-Wert hat möglicherweise keine Einheiten.",
-          "salinity_sensor": "Wählen Sie einen Sensor aus, der den Salzgehalt oder die spezifische Dichte in Ihrem Aquarium misst.",
-          "dissolved_oxygen_sensor": "Wählen Sie einen Sensor aus, der den Gehalt an gelöstem Sauerstoff im Aquarienwasser misst.",
-          "water_level_sensor": "Wählen Sie einen Sensor aus, der den Wasserstand misst. Dies kann numerisch sein (z.B. 80%) oder Text (z.B. Normal/Hoch/Niedrig).",
-          "orp_sensor": "Wählen Sie einen Sensor aus, der das Oxidations-Reduktions-Potential (ORP/Redox) in Ihrem Aquarium misst. ORP zeigt die Wasserqualität und das Gleichgewicht von oxidierenden und reduzierenden Substanzen an.",
-          "camera": "Wählen Sie eine Kamera-Entität aus, die einen Blick auf Ihr Aquarium bietet. Die KI analysiert das Bild auf Wasserklarheit, Fischgesundheit, Pflanzenzustand und allgemeine Aquarienwartungsbedürfnisse. Die visuelle Analyse ergänzt die Sensordaten für eine umfassende Überwachung.",
-          "update_frequency": "Wählen Sie aus, wie oft die KI Ihre Aquariensensoren analysieren und Benachrichtigungen senden soll. Wählen Sie basierend auf Ihren Überwachungsbedürfnissen - häufiger für empfindliche Aufbauten, seltener für stabile Systeme.",
-          "ai_task": "Wählen Sie eine KI-Task-Entität aus Ihrer Home Assistant-Konfiguration aus (z.B. ai_task.google_ai_task oder ai_task.openai_ai_task).",
-          "auto_notifications": "Wenn aktiviert, werden Benachrichtigungen automatisch in der konfigurierten Häufigkeit gesendet. Wenn deaktiviert, werden Benachrichtigungen nur gesendet, wenn sie manuell über den Service ausgelöst werden.",
-          "notification_format": "Wählen Sie den Detaillierungsgrad für Benachrichtigungsnachrichten. Das vollständige Format bietet eine umfassende Parameteranalyse, das verdichtete Format zeigt eine kurze Analyse und das minimale Format zeigt nur Parameterwerte mit Gesamtbewertung."
-=======
           "tank_name": "Geben Sie einen benutzerdefinierten Namen f\u00fcr Ihr Aquarium ein (z.B. 'Hauptbecken', 'Riffaufbau', 'Gesellschaftsbecken'). Dieser Name erscheint in Benachrichtigungen und Serviceaufrufen.",
           "aquarium_type": "Geben Sie Ihren Aquarientyp an, um Kontext f\u00fcr die KI-Analyse bereitzustellen. G\u00e4ngige Typen sind S\u00fc\u00dfwasser, Meerwasser, Brackwasser oder benutzerdefinierte Typen wie 'Cichliden-Becken' oder 'Riffaquarium'.",
           "temperature_sensor": "W\u00e4hlen Sie den Temperatursensor aus, der Ihr Aquarium \u00fcberwacht. Temperatursensoren mit geeigneter Ger\u00e4teklasse werden bevorzugt.",
@@ -48,6 +33,7 @@
           "salinity_sensor": "W\u00e4hlen Sie einen Sensor aus, der den Salzgehalt oder die spezifische Dichte in Ihrem Aquarium misst.",
           "dissolved_oxygen_sensor": "W\u00e4hlen Sie einen Sensor aus, der den Gehalt an gel\u00f6stem Sauerstoff im Aquarienwasser misst.",
           "water_level_sensor": "W\u00e4hlen Sie einen Sensor aus, der den Wasserstand misst. Dies kann numerisch sein (z.B. 80%) oder Text (z.B. Normal/Hoch/Niedrig).",
+          "orp_sensor": "Wählen Sie einen Sensor aus, der das Oxidations-Reduktions-Potential (ORP/Redox) in Ihrem Aquarium misst. ORP zeigt die Wasserqualität und das Gleichgewicht von oxidierenden und reduzierenden Substanzen an." 
           "camera": "W\u00e4hlen Sie eine Kamera-Entit\u00e4t aus, die einen Blick auf Ihr Aquarium bietet. Die KI analysiert das Bild auf Wasserklarheit, Fischgesundheit, Pflanzenzustand und allgemeine Aquarienwartungsbed\u00fcrfnisse. Die visuelle Analyse erg\u00e4nzt die Sensordaten f\u00fcr eine umfassende \u00dcberwachung.",
           "update_frequency": "W\u00e4hlen Sie aus, wie oft die KI Ihre Aquariensensoren analysieren und Benachrichtigungen senden soll. W\u00e4hlen Sie basierend auf Ihren \u00dcberwachungsbed\u00fcrfnissen - h\u00e4ufiger f\u00fcr empfindliche Aufbauten, seltener f\u00fcr stabile Systeme.",
           "ai_task": "W\u00e4hlen Sie eine KI-Task-Entit\u00e4t aus Ihrer Home Assistant-Konfiguration aus (z.B. ai_task.google_ai_task oder ai_task.openai_ai_task).",
@@ -59,7 +45,6 @@
           "inhabitants": "Listen Sie Ihre Aquarienbewohner mit ungef\u00e4hren Mengen auf (z.B. '10 Neonsalmler, 5 Panzerwelse, 2 Skalare, 10 Kirschgarnelen'). Die KI verwendet dies zur Bewertung der Biobelastung, Vertr\u00e4glichkeit und Parameteranforderungen.",
           "last_water_change": "W\u00e4hlen Sie einen input_datetime-Helper (empfohlen) oder Datums-/Zeitsensor, der den Zeitpunkt Ihres letzten Wasserwechsels verfolgt. Die KI ber\u00fccksichtigt die verstrichene Zeit bei Wasserwechselempfehlungen. Siehe README f\u00fcr Einrichtungsanweisungen.",
           "misc_info": "F\u00fcgen Sie zus\u00e4tzliche Informationen zu Ihrem Becken hinzu, die der KI helfen k\u00f6nnten, eine bessere Analyse zu liefern (z.B. \"K\u00fcrzlich neue Fische hinzugef\u00fcgt\", \"Verwende CO2-Injektion\", \"Behandlung gegen Ichthyo\", \"Starke Bepflanzung\"). Dieser Kontext hilft der KI, besondere Umst\u00e4nde zu verstehen."
->>>>>>> 03bdc75c
         }
       }
     },
@@ -99,21 +84,6 @@
           "misc_info": "Zus\u00e4tzliche Informationen (Optional)"
         },
         "data_description": {
-<<<<<<< HEAD
-          "tank_name": "Aktualisieren Sie den Namen für Ihr Aquarium. Dieser Name erscheint in allen Benachrichtigungen und kann helfen, mehrere Becken-Setups zu identifizieren.",
-          "aquarium_type": "Ändern Sie Ihren Aquarientyp, um die Genauigkeit der KI-Analyse zu verbessern. Die KI gibt unterschiedliche Empfehlungen basierend auf dem Aquarientyp (z.B. Meerwasserbecken benötigen andere Parameterbereiche als Süßwasser).",
-          "temperature_sensor": "Wechseln Sie zu einem anderen Temperatursensor, wenn Sie neue Sensoren hinzugefügt haben oder einen anderen Standort in Ihrem Aquarium überwachen möchten.",
-          "ph_sensor": "Aktualisieren oder ändern Sie den pH-Sensor für Ihre Aquarienüberwachung.",
-          "salinity_sensor": "Aktualisieren oder ändern Sie den Salzgehalt-Sensor für Ihre Aquarienüberwachung.",
-          "dissolved_oxygen_sensor": "Aktualisieren oder ändern Sie den Sensor für gelösten Sauerstoff für Ihre Aquarienüberwachung.",
-          "water_level_sensor": "Aktualisieren oder ändern Sie den Wasserstand-Sensor für Ihre Aquarienüberwachung.",
-          "orp_sensor": "Aktualisieren oder ändern Sie den ORP-Sensor für Ihre Aquarienüberwachung.",
-          "camera": "Aktualisieren oder ändern Sie die Kamera für die visuelle Aquarienüberwachung. Die KI analysiert Kamerabilder auf Wasserqualität, Fischgesundheit und Wartungsbedarf.",
-          "update_frequency": "Passen Sie die Benachrichtigungsfrequenz basierend auf Ihren Bedürfnissen an. Verwenden Sie kürzere Intervalle während kritischer Perioden (Wasserwechsel, neue Fische) oder längere Intervalle für stabile, etablierte Becken.",
-          "ai_task": "Ändern Sie, welche KI-Task-Entität für die Analyse verwendet werden soll. Wählen Sie aus den verfügbaren KI-Task-Entitäten in Ihrer Home Assistant-Einrichtung.",
-          "auto_notifications": "Schalten Sie automatische Benachrichtigungen ein/aus. Wenn deaktiviert, werden Benachrichtigungen nur gesendet, wenn sie manuell über den Service ausgelöst werden.",
-          "notification_format": "Wählen Sie aus, wie detailliert die Benachrichtigungsnachrichten sein sollen. Das vollständige Format enthält umfassende Analysen, das verdichtete Format zeigt kurze Analysen, das minimale Format zeigt nur Parameter und Gesamtbewertung."
-=======
           "tank_name": "Aktualisieren Sie den Namen f\u00fcr Ihr Aquarium. Dieser Name erscheint in allen Benachrichtigungen und kann helfen, mehrere Becken-Setups zu identifizieren.",
           "aquarium_type": "\u00c4ndern Sie Ihren Aquarientyp, um die Genauigkeit der KI-Analyse zu verbessern. Die KI gibt unterschiedliche Empfehlungen basierend auf dem Aquarientyp (z.B. Meerwasserbecken ben\u00f6tigen andere Parameterbereiche als S\u00fc\u00dfwasser).",
           "temperature_sensor": "Wechseln Sie zu einem anderen Temperatursensor, wenn Sie neue Sensoren hinzugef\u00fcgt haben oder einen anderen Standort in Ihrem Aquarium \u00fcberwachen m\u00f6chten.",
@@ -121,6 +91,7 @@
           "salinity_sensor": "Aktualisieren oder \u00e4ndern Sie den Salzgehalt-Sensor f\u00fcr Ihre Aquarien\u00fcberwachung.",
           "dissolved_oxygen_sensor": "Aktualisieren oder \u00e4ndern Sie den Sensor f\u00fcr gel\u00f6sten Sauerstoff f\u00fcr Ihre Aquarien\u00fcberwachung.",
           "water_level_sensor": "Aktualisieren oder \u00e4ndern Sie den Wasserstand-Sensor f\u00fcr Ihre Aquarien\u00fcberwachung.",
+          "orp_sensor": "Aktualisieren oder ändern Sie den ORP-Sensor für Ihre Aquarienüberwachung.",
           "camera": "Aktualisieren oder \u00e4ndern Sie die Kamera f\u00fcr die visuelle Aquarien\u00fcberwachung. Die KI analysiert Kamerabilder auf Wasserqualit\u00e4t, Fischgesundheit und Wartungsbedarf.",
           "update_frequency": "Passen Sie die Benachrichtigungsfrequenz basierend auf Ihren Bed\u00fcrfnissen an. Verwenden Sie k\u00fcrzere Intervalle w\u00e4hrend kritischer Perioden (Wasserwechsel, neue Fische) oder l\u00e4ngere Intervalle f\u00fcr stabile, etablierte Becken.",
           "ai_task": "\u00c4ndern Sie, welche KI-Task-Entit\u00e4t f\u00fcr die Analyse verwendet werden soll. W\u00e4hlen Sie aus den verf\u00fcgbaren KI-Task-Entit\u00e4ten in Ihrer Home Assistant-Einrichtung.",
@@ -132,7 +103,6 @@
           "inhabitants": "Aktualisieren Sie die Liste der Bewohner Ihres Beckens. Die KI verwendet dies zur Bewertung der Biobelastung, Parameteranforderungen und Vertr\u00e4glichkeit.",
           "last_water_change": "Aktualisieren Sie den Helper oder Sensor, der Ihren letzten Wasserwechsel verfolgt. Die KI verwendet die verstrichene Zeit f\u00fcr rechtzeitige Wasserwechselempfehlungen.",
           "misc_info": "Aktualisieren Sie zus\u00e4tzlichen Beckenkontext, der der KI hilft, eine bessere Analyse zu liefern. F\u00fcgen Sie besondere Umst\u00e4nde oder k\u00fcrzliche \u00c4nderungen hinzu."
->>>>>>> 03bdc75c
         }
       }
     },
